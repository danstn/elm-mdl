--- conflicted
+++ resolved
@@ -17,16 +17,9 @@
 import Material.Color as Color
 import Material.Layout
 import Material.Layout as Layout exposing (defaultLayoutModel)
-<<<<<<< HEAD
-
-import Material exposing (lift, lift')
-import Material.Style as Style
-import Material
-=======
 import Material.Helpers exposing (lift, lift')
 import Material.Style as Style
 import Material.Scheme as Scheme
->>>>>>> 8af86a5e
 
 import Demo.Buttons
 import Demo.Grid
@@ -38,8 +31,6 @@
 --import Demo.Template
 
 
-<<<<<<< HEAD
-=======
 -- ROUTING 
 
 
@@ -71,7 +62,6 @@
 
 -- MODEL
 
->>>>>>> 8af86a5e
 
 layoutModel : Layout.Model
 layoutModel =
@@ -174,29 +164,18 @@
 drawer =
   [ Layout.title "Example drawer"
   , Layout.navigation
-<<<<<<< HEAD
     [ Layout.link
-      [ href "https://www.getmdl.io/components/index.html" ]
-      [ text "MDL" ]
+        [ href "https://github.com/debois/elm-mdl" ]
+        [ text "github" ]
     , Layout.link
-      [ href "https://www.google.com/design/spec/material-design/introduction.html"]
-      [ text "Material Design"]
+        [ href "http://package.elm-lang.org/packages/debois/elm-mdl/latest/" ]
+        [ text "elm-package" ]
     ]
-=======
-      [ Layout.link
-          [ href "https://github.com/debois/elm-mdl" ]
-          [ text "github" ]
-      , Layout.link
-          [ href "http://package.elm-lang.org/packages/debois/elm-mdl/latest/" ]
-          [ text "elm-package" ]
-      ]
->>>>>>> 8af86a5e
   ]
 
 
 header : List Html
 header =
-<<<<<<< HEAD
   [ Layout.row 
     [ Layout.title "elm-mdl"
     , Layout.spacer
@@ -209,18 +188,6 @@
         [text "elm-package"]
       ]
     ]
-=======
-  [ Layout.title "elm-mdl"
-  , Layout.spacer
-  , Layout.navigation
-      [ Layout.link
-          [ href "https://www.getmdl.io/components/index.html" ]
-          [ text "MDL" ]
-      , Layout.link
-          [ href "https://www.google.com/design/spec/material-design/introduction.html" ]
-          [ text "Material Design" ]
-      ]
->>>>>>> 8af86a5e
   ]
 
 
@@ -320,21 +287,11 @@
            model
         ]
   in
-<<<<<<< HEAD
     Layout.view (Signal.forwardTo addr LayoutAction) model.layout
       { header = header
       , drawer = drawer
       , tabs = tabTitles
-      , main = [ top ]
-=======
-    Layout.view
-      (Signal.forwardTo addr LayoutAction)
-      model.layout
-      { header = Just header
-      , drawer = Just drawer
-      , tabs = Just tabTitles
       , main = [ stylesheet, top ]
->>>>>>> 8af86a5e
       }
     {- The following line is not needed when you manually set up
        your html, as done with page.html. Removing it will then
@@ -350,12 +307,8 @@
 
 inputs : List (Signal.Signal Action)
 inputs =
-<<<<<<< HEAD
   [ Layout.setupSignals LayoutAction
-=======
-  [ Layout.setupSizeChangeSignal LayoutAction
   , Signal.map ApplyRoute router.signal
->>>>>>> 8af86a5e
   ]
 
 
