--- conflicted
+++ resolved
@@ -1,5 +1,4 @@
 module Main (..) where
-
 import StartApp
 import Html exposing (..)
 import Html.Attributes exposing (href, class, style)
@@ -9,56 +8,84 @@
 import Signal
 import Task exposing (Task)
 import Array exposing (Array)
-import Routing
+
 import Hop
+import Hop.Types
 import Hop.Navigate exposing (navigateTo)
+import Hop.Matchers exposing (match1)
+
 import Material.Color as Color
 import Material.Layout
 import Material.Layout as Layout exposing (defaultLayoutModel)
 import Material.Helpers exposing (lift, lift')
 import Material.Style as Style
-<<<<<<< HEAD
 import Material.Scheme as Scheme
 
-=======
->>>>>>> 84d3234f
 import Demo.Buttons
 import Demo.Grid
 import Demo.Textfields
 import Demo.Snackbar
 import Demo.Badges
 
-
 --import Demo.Template
+
+
+-- ROUTING 
+
+
+type Route 
+  = Tab Int
+  | E404
+
+
+type alias Routing = 
+  ( Route, Hop.Types.Location )
+
+route0 : Routing 
+route0 = 
+  ( Tab 0, Hop.Types.newLocation )
+
+
+router : Hop.Types.Router Route
+router =
+  Hop.new
+    { notFound = E404
+    , matchers = 
+        (  match1 (Tab 0) "/"
+        :: (tabs |> List.indexedMap (\idx (_, path, _) -> 
+              match1 (Tab idx) ("/" ++ path))
+           )
+        )
+    }
+
+
 -- MODEL
 
 
 layoutModel : Layout.Model
 layoutModel =
   { defaultLayoutModel
-    | state = Layout.initState (List.length tabs)
+  | state = Layout.initState (List.length tabs)
   }
 
 
 type alias Model =
   { layout : Layout.Model
-  , routing : Routing.Model
+  , routing : Routing
   , buttons : Demo.Buttons.Model
   , textfields : Demo.Textfields.Model
-  , snackbar :
-      Demo.Snackbar.Model
-      --, template : Demo.Template.Model
+  , snackbar : Demo.Snackbar.Model
+  --, template : Demo.Template.Model
   }
 
 
 model : Model
 model =
   { layout = layoutModel
-  , routing = Routing.initialModel
+  , routing = route0 
   , buttons = Demo.Buttons.model
   , textfields = Demo.Textfields.model
-  , snackbar =
-      Demo.Snackbar.model
+  , snackbar = Demo.Snackbar.model
       --, template = Demo.Template.model
   }
 
@@ -68,96 +95,68 @@
 
 
 type Action
-  = LayoutAction Layout.Action
+  -- Hop
+  = ApplyRoute ( Route, Hop.Types.Location )
+  | HopAction ()
+  -- Tabs
+  | LayoutAction Layout.Action
   | ButtonsAction Demo.Buttons.Action
   | TextfieldAction Demo.Textfields.Action
   | SnackbarAction Demo.Snackbar.Action
-  | RoutingAction Routing.Action
-  | HopAction ()
-
-
-
 --| TemplateAction Demo.Template.Action
 
 
-changeTab : Layout.Action -> Effects Action
-changeTab action =
-  let
-    navTo path =
-      Effects.map HopAction (navigateTo path)
-  in
-    case action of
-      Layout.SwitchTab n ->
-        case n of
-          0 ->
-            navTo "/snackbar"
-
-          1 ->
-            navTo "/textfields"
-
-          2 ->
-            navTo "/buttons"
-
-          3 ->
-            navTo "/grid"
-
-          4 ->
-            navTo "/badges"
-
-          _ ->
-            navTo "/404"
-
-      _ ->
-        Effects.none
-
-
-update : Action -> Model -> ( Model, Effects.Effects Action )
+nth : Int -> List a -> Maybe a
+nth k xs = 
+  List.drop k xs |> List.head
+
+
+update : Action -> Model -> ( Model, Effects Action )
 update action model =
-  case Debug.log "Action: " action of
-<<<<<<< HEAD
-    LayoutAction    a -> lift  .layout     (\m x->{m|layout    =x}) LayoutAction   Layout.update          a model
-    ButtonsAction   a -> lift  .buttons    (\m x->{m|buttons   =x}) ButtonsAction  Demo.Buttons.update    a model
-    TextfieldAction a -> lift  .textfields (\m x->{m|textfields=x}) TextfieldAction Demo.Textfields.update a model
-    SnackbarAction  a -> lift  .snackbar   (\m x->{m|snackbar  =x}) SnackbarAction Demo.Snackbar.update   a model
-    --TemplateAction  a -> lift  .template   (\m x->{m|template  =x}) TemplateAction Demo.Template.update   a model
-=======
+  case action of
     LayoutAction a ->
       let
         ( lifted, layoutFx ) =
           lift .layout (\m x -> { m | layout = x }) LayoutAction Layout.update a model
->>>>>>> 84d3234f
-
         routeFx =
-          changeTab a
-
-        fx =
-          Effects.batch [ layoutFx, routeFx ]
+          case a of 
+            Layout.SwitchTab k -> 
+              nth k tabs 
+              |> Maybe.map (\(_, path, _) -> Effects.map HopAction (navigateTo path))
+              |> Maybe.withDefault Effects.none
+            _ -> 
+              Effects.none
       in
-        ( lifted, fx )
-
-    ButtonsAction a ->
-      lift .buttons (\m x -> { m | buttons = x }) ButtonsAction Demo.Buttons.update a model
-
-    TextfieldAction a ->
-      lift' .textfields (\m x -> { m | textfields = x }) Demo.Textfields.update a model
-
-    SnackbarAction a ->
-      lift .snackbar (\m x -> { m | snackbar = x }) SnackbarAction Demo.Snackbar.update a model
-
-    RoutingAction a ->
-      lift .routing (\m x -> { m | routing = x }) RoutingAction Routing.update a model
+        ( lifted, Effects.batch [ layoutFx, routeFx ] )
+
+    ApplyRoute route -> 
+      ( { model 
+        | routing = route 
+        , layout = setTab model.layout (fst route)
+        }
+      , Effects.none
+      )
 
     HopAction _ ->
       ( model, Effects.none )
 
 
-
---TemplateAction  a -> lift  .template   (\m x->{m|template  =x}) TemplateAction Demo.Template.update   a model
+    ButtonsAction   a -> lift  .buttons    (\m x->{m|buttons   =x}) ButtonsAction  Demo.Buttons.update    a model
+
+    TextfieldAction a -> lift  .textfields (\m x->{m|textfields=x}) TextfieldAction Demo.Textfields.update a model
+
+    SnackbarAction  a -> lift  .snackbar   (\m x->{m|snackbar  =x}) SnackbarAction Demo.Snackbar.update   a model
+
+    --TemplateAction  a -> lift  .template   (\m x->{m|template  =x}) TemplateAction Demo.Template.update   a model
+
+        
+
 -- VIEW
 
 
 type alias Addr =
   Signal.Address Action
+
 
 drawer : List Html
 drawer =
@@ -188,58 +187,42 @@
   ]
 
 
-<<<<<<< HEAD
-tabs : List (String, Addr -> Model -> Html)
+tabs : List (String, String, Addr -> Model -> Html)
 tabs =
-  [ ("Snackbar", \addr model ->
+  [ ("Snackbar", "snackbar", \addr model ->
       Demo.Snackbar.view (Signal.forwardTo addr SnackbarAction) model.snackbar)
-  , ("Textfields", \addr model ->
+  , ("Textfields", "textfields", \addr model ->
       Demo.Textfields.view (Signal.forwardTo addr TextfieldAction) model.textfields)
-  , ("Buttons", \addr model ->
+  , ("Buttons", "buttons", \addr model ->
       Demo.Buttons.view (Signal.forwardTo addr ButtonsAction) model.buttons)
-  , ("Grid", \addr model -> Demo.Grid.view)
-  , ("Badges", \addr model -> Demo.Badges.view )
+  , ("Grid", "grid", \addr model -> Demo.Grid.view)
+  , ("Badges", "badges", \addr model -> Demo.Badges.view )
   {-
   , ("Template", \addr model -> 
       [Demo.Template.view (Signal.forwardTo addr TemplateAction) model.template])
   -}
   ]
 
+
+e404 : Addr -> Model -> Html 
+e404 _ _ =  
+  div 
+    [ 
+    ]
+    [ Style.styled Html.h1
+        [ Style.cs "mdl-typography--display-4" ]
+        []
+        [ text "404" ]
+    ]
+
+
 tabViews : Array (Addr -> Model -> Html)
-tabViews = List.map snd tabs |> Array.fromList
-=======
-tabs : List ( String, Addr -> Model -> List Html )
-tabs =
-  [ ( "Snackbar"
-    , \addr model ->
-        [ Demo.Snackbar.view (Signal.forwardTo addr SnackbarAction) model.snackbar ]
-    )
-  , ( "Textfields"
-    , \addr model ->
-        [ Demo.Textfields.view (Signal.forwardTo addr TextfieldAction) model.textfields ]
-    )
-  , ( "Buttons"
-    , \addr model ->
-        [ Demo.Buttons.view (Signal.forwardTo addr ButtonsAction) model.buttons ]
-    )
-  , ( "Grid", \addr model -> Demo.Grid.view )
-  , ( "Badges", \addr model -> Demo.Badges.view )
-    {-
-    , ("Template", \addr model ->
-        [Demo.Template.view (Signal.forwardTo addr TemplateAction) model.template])
-    -}
-  ]
-
-
-tabViews : Array (Addr -> Model -> List Html)
-tabViews =
-  List.map snd tabs |> Array.fromList
->>>>>>> 84d3234f
+tabViews = List.map (\(_,_,v) -> v) tabs |> Array.fromList
 
 
 tabTitles : List Html
 tabTitles =
-  List.map (fst >> text) tabs
+  List.map (\(x,_,_) -> text x) tabs
 
 
 stylesheet : Html
@@ -257,14 +240,8 @@
          inline css.
        */
   }
-<<<<<<< HEAD
   p, blockquote { 
     max-width: 40em;
-=======
-  p, blockquote {
-    max-width: 33em;
-    font-size: 13px;
->>>>>>> 84d3234f
   }
 
   h1, h2 { 
@@ -273,48 +250,20 @@
   }
 """
 
+
+setTab : Layout.Model -> Route -> Layout.Model
+setTab layout route =
+  let 
+    idx = 
+      case route of 
+        Tab k -> k
+        E404 -> -1 
+  in 
+    { layout | selectedTab = idx }
+
+
 view : Signal.Address Action -> Model -> Html
 view addr model =
-<<<<<<< HEAD
-  let top =
-        div
-          [ style
-            [ ("margin", "auto")
-            , ("padding-left", "5%")
-            , ("padding-right", "5%")
-            ]
-          ]
-          [ (Array.get model.layout.selectedTab tabViews
-             |> Maybe.withDefault (\addr model ->
-                  div [] [text "This can't happen."]
-                )
-            ) addr model
-          ]
-=======
-  routingView addr model
-
-
-routingView : Signal.Address Action -> Model -> Html
-routingView addr model =
-  case (Debug.log "Route " model.routing.route) of
-    Routing.Home ->
-      appView addr { model | layout = setTab model.layout 0 }
-
-    Routing.TabRoute tabNumber ->
-      appView addr { model | layout = setTab model.layout tabNumber }
->>>>>>> 84d3234f
-
-    Routing.NotFoundRoute ->
-      div [] [ h2 [] [ text "Not found" ] ]
-
-
-setTab : Layout.Model -> Int -> Layout.Model
-setTab layout tabNumber =
-  { layout | selectedTab = tabNumber }
-
-
-appView : Signal.Address Action -> Model -> Html
-appView addr model =
   let
     top =
       div
@@ -324,15 +273,11 @@
             , ( "padding-right", "5%" )
             ]
         ]
-        ((Array.get model.layout.selectedTab tabViews
-            |> Maybe.withDefault
-                (\addr model ->
-                  [ div [] [ text "This can't happen." ] ]
-                )
-         )
-          addr
-          model
-        )
+        [ (Array.get model.layout.selectedTab tabViews
+            |> Maybe.withDefault e404)
+           addr
+           model
+        ]
   in
     Layout.view
       (Signal.forwardTo addr LayoutAction)
@@ -342,20 +287,11 @@
       , tabs = Just tabTitles
       , main = [ stylesheet, top ]
       }
-<<<<<<< HEAD
     {- The following line is not needed when you manually set up
        your html, as done with page.html. Removing it will then
        fix the flicker you see on load.
     -}
     |> Scheme.topWithScheme Color.Teal Color.Red
-=======
-      {- The following line is not needed when you manually set up
-      your html, as done with page.html. Removing it will then
-      fix the flicker you see on load.
-      -}
-      |>
-        Material.topWithScheme Color.Teal Color.Red
->>>>>>> 84d3234f
 
 
 init : ( Model, Effects.Effects Action )
@@ -366,7 +302,7 @@
 inputs : List (Signal.Signal Action)
 inputs =
   [ Layout.setupSizeChangeSignal LayoutAction
-  , Signal.map RoutingAction Routing.signal
+  , Signal.map ApplyRoute router.signal
   ]
 
 
@@ -385,7 +321,6 @@
   app.html
 
 
-
 -- PORTS
 
 
@@ -396,4 +331,4 @@
 
 port routeRunTask : Task () ()
 port routeRunTask =
-  Routing.run+  router.run