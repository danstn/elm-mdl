--- conflicted
+++ resolved
@@ -33,11 +33,7 @@
         "debois/elm-dom": "1.2.0 <= v < 2.0.0",
         "debois/elm-parts": "3.0.0 <= v < 4.0.0",
         "elm-lang/core": "4.0.0 <= v < 5.0.0",
-<<<<<<< HEAD
-        "elm-lang/html": "1.0.0 <= v < 2.0.0",
-=======
         "elm-lang/html": "1.1.0 <= v < 2.0.0",
->>>>>>> e64caad7
         "elm-lang/window": "1.0.0 <= v < 2.0.0"
     },
     "elm-version": "0.17.0 <= v < 0.18.0"
