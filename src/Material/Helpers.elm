--- conflicted
+++ resolved
@@ -1,7 +1,7 @@
 module Material.Helpers 
   ( filter, blurOn
   , map1st, map2nd
-  , delay, pure, effect
+  , delay, fx, pure, effect
   , lift, lift'
   , Update, Update'
   ) where
@@ -23,16 +23,6 @@
 @docs Update, Update', lift, lift'
 -}
 
-{-| Convenience functions. These are all trivial, but used frequently in the
-elm-mdl implementation. You might find hem useful. 
-
-# Html
-@docs filter
-
-# Effects
-@docs effect, pure
--}
-
 import Html
 import Html.Attributes
 import Effects exposing (Effects)
@@ -40,23 +30,8 @@
 import Task
 
 
-<<<<<<< HEAD
 {-| Convert a Html element from taking a list of sub-elements to a list of
   Maybe Html. This is convenient if you want to include certain sub-elements
-=======
-{-| Convert the `List Html` parameter of a standard elm-html element to 
-`List (Maybe Html)`; this is convenient when sub-elements should not always be
-rendered. Example use: 
-
-    myDiv : Maybe Html -> Html
-    myDiv optionalSubElement = 
-      filter div 
-        [ class "div-with-filtered-elements" 
-        ]
-        [ Just <| text "Always present" 
-        , optionalSubElement   
-        ]
->>>>>>> a2502247
 -}
 filter : (a -> List b -> c) -> a -> List (Maybe b) -> c
 filter elem attr html =
