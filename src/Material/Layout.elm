module Material.Layout exposing
  ( init, subscriptions , Model, defaultModel
  , Msg(ToggleDrawer), update
  , Property
  , fixedDrawer, fixedTabs, fixedHeader, rippleTabs
  , waterfall, seamed, scrolling, selectedTab, onSelectTab
  , row, spacer, title, navigation, link, onClick, href
  , setTabsWidth
  , Contents, view
  , sub0, subs, render, toggleDrawer
  , transparentHeader
  )


{-| From the
[Material Design Lite documentation](https://www.getmdl.io/components/index.html#layout-section):

> The Material Design Lite (MDL) layout component is a comprehensive approach to
> page layout that uses MDL development tenets, allows for efficient use of MDL
> components, and automatically adapts to different browsers, screen sizes, and
> devices.
>
> Appropriate and accessible layout is a critical feature of all user interfaces,
> regardless of a site's content or function. Page design and presentation is
> therefore an important factor in the overall user experience. See the layout
> component's
> [Material Design specifications page](https://www.google.com/design/spec/layout/structure.html#structure-system-bars)
> for details.
>
> Use of MDL layout principles simplifies the creation of scalable pages by
> providing reusable components and encourages consistency across environments by
> establishing recognizable visual elements, adhering to logical structural
> grids, and maintaining appropriate spacing across multiple platforms and screen
> sizes. MDL layout is extremely powerful and dynamic, allowing for great
> consistency in outward appearance and behavior while maintaining development
> flexibility and ease of use.

Refer to [this site](https://debois.github.io/elm-mdl/#layout)
for a live demo and example code.

# Subscriptions

The layout needs to be initialised with and subscribe to changes in viewport
sizes. Example initialisation of containing app: 

    import Material.Layout as Layout
    import Material

    type Model = 
      { ...
      , mdl : Material.Model -- Boilerplate
      }

    type Msg = 
      ...
      | Mdl Material.Msg -- Boilerplate

    ...

    App.program 
      { init = ( model, Layout.sub0 Mdl )
      , view = view
      , subscriptions = Layout.subs Mdl model
      , update = update
      }

## Tabs width 


Tabs display chevrons when the viewport is too small to show all tabs
simultaneously. Unfortunately, Elm currently does not give us a way to
automatically detect the width of the tabs at app launch. If you have tabs, 
to make the chevron display correctly at app lauch, you must set 
`model.tabScrollState.width` manually in `init`. If you're using parts, 
use `setTabScrollState` to accomplish this. Initialisation would in this case
be (assuming a tab width of 1384 pixels):

    App.program 
      { init = 
          ( { model | mdl = Layout.setTabsWidth 1384 model.mdl }
            , Layout.sub0 Mdl 
          )
      , view = view
      , subscriptions = .mdl >> Layout.subs Mdl
      , update = update
      }


@docs sub0, subs

# Render
@docs Contents, render, toggleDrawer

# Options
@docs Property

## Tabs
@docs fixedTabs, rippleTabs
@docs selectedTab, setTabsWidth 

## Header
@docs fixedHeader, fixedDrawer
@docs waterfall, seamed, scrolling
@docs transparentHeader

## Events
@docs onSelectTab

# Sub-views
@docs row, spacer, title, navigation, link, onClick, href

# Elm architecture
@docs view, Msg, Model, defaultModel, update, init, subscriptions


-}


import Dict exposing (Dict)
import Maybe exposing (andThen, map)
import Html exposing (..)
import Html.App as App
import Html.Attributes exposing (class, classList, tabindex)
import Html.Events as Events exposing (on)
import Html.Keyed as Keyed
import Platform.Cmd exposing (Cmd)
import Window
import Json.Decode as Decoder exposing ((:=))
import Task

import Parts
import Material.Helpers as Helpers exposing (filter, delay, pure, map1st, map2nd)
import Material.Ripple as Ripple
import Material.Icon as Icon
import Material.Options as Options exposing (Style, cs, nop, css, when, styled)
import Material.Options.Internal exposing (attribute)

import DOM


-- SETUP


{-| Layout needs initial viewport size
-}
init : (Model, Cmd Msg)
init = 
  let
    measureScreenSize = 
      Task.perform 
        (\_ -> Resize (Debug.log "Can't get initial window dimensions. Guessing " 1025))
        Resize 
        Window.width
  in
    ( defaultModel , measureScreenSize )


{-| Layout subscribes to changes in viewport size. 
-}
subscriptions : Model -> Sub Msg
subscriptions model =
  Window.resizes (.width >> Resize)


-- MODEL


type alias TabScrollState =
  { canScrollLeft : Bool
  , canScrollRight : Bool
  , width : Maybe Int
  }


{- Elm don't give us a good way to measure the width of the tabs, so we
arbitrarily decide that they probably can't scroll. The user can adjust this
decision by supplying his own estimate of what the width of the tabsWidth might
be. 
-}
defaultTabScrollState : TabScrollState 
defaultTabScrollState = 
  { canScrollRight = True
  , canScrollLeft = False
  , width = Nothing
  }


setTabsWidth' : Int -> Model -> Model 
setTabsWidth' width model = 
  let x = model.tabScrollState in
  { model 
  | tabScrollState = 
    { x | width = Just width }
  }


{-| Component model. 
-}
type alias Model =
  { ripples : Dict Int Ripple.Model
  , isSmallScreen : Bool
  , isCompact : Bool
  , isAnimating : Bool
  , isScrolled : Bool
  , isDrawerOpen : Bool
  , tabScrollState : TabScrollState
  }


{-| Default component model. 
-}
defaultModel : Model
defaultModel =
  { ripples = Dict.empty
  , isSmallScreen = False 
  , isCompact = False
  , isAnimating = False
  , isScrolled = False
  , isDrawerOpen = False
  , tabScrollState = defaultTabScrollState
  }


-- ACTIONS, UPDATE


{-| Component messages.
-}
type Msg
  = ToggleDrawer
  | Resize Int
  | ScrollTab TabScrollState
  | ScrollPane Bool Float -- True means fixedHeader
  | TransitionHeader { toCompact : Bool, fixedHeader : Bool }
  | TransitionEnd
  | NOP
  -- Subcomponents
  | Ripple Int Ripple.Msg


{-| Component update.
-}
update : Msg -> Model -> (Model, Cmd Msg)
update msg model = 
  update' identity msg model 
    |> Maybe.withDefault (model, Cmd.none)


{-| Component update for Parts. 
-}
update' : (Msg -> msg) -> Msg -> Model -> Maybe (Model, Cmd msg)
update' f action model =
  case action of
    NOP -> 
      Nothing

    Resize width -> 
      {- High-frequency message. To avoid stuttering during resizes, we must
      return referentially the same model if we're not making any updates. (And
      the user must be using Html.Lazy.)
      -}
      let 
        isSmall = 
          1024 > width 
        tabScrollState = 
          model.tabScrollState.width 
            |> Maybe.map (\tabsWidth ->
                  let tabScrollState = model.tabScrollState in
                  { tabScrollState 
                  | canScrollRight = tabsWidth + (2 * 56) {- chevrons -} > width 
                  })
            |> Maybe.withDefault model.tabScrollState
                {- We have no idea how much horisontal space tabs consume, so we have no
                idea whether they scroll or not. -}
      in
        if isSmall == model.isSmallScreen && 
           tabScrollState.canScrollRight == model.tabScrollState.canScrollRight
        then 
          Nothing
        else
          Just <| pure
            { model  
            | isSmallScreen = isSmall 
            , isDrawerOpen = not isSmall && model.isDrawerOpen
            , tabScrollState = tabScrollState
            }

    ToggleDrawer ->
      Just <| pure { model | isDrawerOpen = not model.isDrawerOpen }

    Ripple tabIndex action' ->
      Dict.get tabIndex model.ripples
      |> Maybe.withDefault Ripple.model
      |> Ripple.update action'
      |> map1st (\ripple' -> 
          { model | ripples = Dict.insert tabIndex ripple' model.ripples })
      |> map2nd (Cmd.map (f << Ripple tabIndex))
      |> Just

    ScrollTab state ->
      {- High-frequency message. To avoid stuttering during scrolling, we must
      return a referentially identical model if we're making  no changes.
      -}
      if model.tabScrollState /= state then 
        Just <| pure { model | tabScrollState = state } 
      else
        Nothing

    ScrollPane fixedHeader offset -> 
      {- High-frequency message. To avoid stuttering during scrolling, we must
      return a referentially identical model if we're making  no changes.
      -}
      let 
        isScrolled = 0.0 < offset 
      in
        if isScrolled /= model.isScrolled then
          update' f
            (TransitionHeader { toCompact = isScrolled, fixedHeader = fixedHeader })
            { model | isScrolled = isScrolled }
        else
          Nothing

    TransitionHeader { toCompact, fixedHeader } -> 
      if not model.isAnimating then 
        Just 
          ( { model 
            | isCompact = toCompact
            , isAnimating = (not model.isSmallScreen) || fixedHeader
            }
          , Cmd.none 
          )
      else
        Nothing


    TransitionEnd -> 
      pure { model | isAnimating = False } |> Just


-- PROPERTIES


type alias Config m = 
  { fixedHeader : Bool
  , fixedDrawer : Bool
  , fixedTabs : Bool
  , rippleTabs : Bool
  , mode : Mode
  , selectedTab : Int
  , onSelectTab : Maybe (Int -> Attribute m)
  , transparentHeader : Bool
  , moreTabs : Bool
  }


defaultConfig : Config m
defaultConfig = 
  { fixedHeader = False
  , fixedDrawer = False
  , fixedTabs = False
  , rippleTabs = True
  , mode = Standard
  , onSelectTab = Nothing
  , selectedTab = -1
  , moreTabs = False
  , transparentHeader = False
  }


{-| Layout options. 
-}
type alias Property m = 
  Options.Property (Config m) m


{-| Header is "fixed": It appears even on small screens. 
-}
fixedHeader : Property m
fixedHeader =
  Options.set (\config -> { config | fixedHeader = True })



{-| Drawer is "fixed": It is always open on large screens. 
-}
fixedDrawer : Property m
fixedDrawer =
  Options.set (\config -> { config | fixedDrawer = True })


{-| Tabs are spread out to consume available space and do not scroll horisontally.
-}
fixedTabs : Property m
fixedTabs =
  Options.set (\config -> { config | fixedTabs = True })


{-| Make tabs ripple when clicked. 
-}
rippleTabs : Property m
rippleTabs =
  Options.set (\config -> { config | rippleTabs = True })


{-| Header behaves as "Waterfall" header: On scroll, the top (argument `True`) or
the bottom (argument `False`) of the header disappears. 
-}
waterfall : Bool -> Property m
waterfall b =
  Options.set (\config -> { config | mode = Waterfall b })


{-| Header behaves as "Seamed" header: it does not cast shadow, is permanently
affixed to the top of the screen.
-}
seamed : Property m
seamed = 
  Options.set (\config -> { config | mode = Seamed })

{-| Header is transparent: It draws on top of the layout's background
-}
transparentHeader : Property m
transparentHeader =
  Options.set (\config -> { config | transparentHeader = True })


{-| Header scrolls with contents. 
-}
scrolling : Property m
scrolling = 
  Options.set (\config -> { config | mode = Scrolling })

{-| Set the selected tab. 
-}
selectedTab : Int -> Property m
selectedTab k =
  Options.set (\config -> { config | selectedTab = k })


{-| Set this property if tabs are missing the "more tabs on the right" indicator
chevron on app launch. 
  
(Elm core libraries currently don't give us a good way to determine this situation
automatically.)
-}
moreTabs : Property m
moreTabs =
  Options.set (\config -> { config | moreTabs = True })


{-| Receieve notification when tab `k` is selected.
-}
onSelectTab : (Int -> m) -> Property m
onSelectTab f = 
  Options.set (\config -> { config | onSelectTab = Just (f >> Events.onClick) })


-- AUXILIARY VIEWS



{-| Push subsequent elements in header row or drawer column to the right/bottom.
-}
spacer : Html m
spacer = div [class "mdl-layout-spacer"] []


{-| Title in header row or drawer.
-}
title : List (Options.Property c m) -> List (Html m) -> Html m
title styles = 
  Options.span (cs "mdl-layout__title" :: styles) 


{-| Container for links.
-}
<<<<<<< HEAD
navigation : List (Style m) -> List (Html m) -> Html m
navigation styles =
  Options.styled nav (cs "mdl-navigation" :: styles) 
=======
navigation : List (Options.Property c m) -> List (Html m) -> Html m
navigation styles contents =
  nav [class "mdl-navigation"] contents
>>>>>>> 66460de5


type LinkProp = LinkProp


type alias LinkProperty m = 
  Options.Property LinkProp m


{-| onClick for Links.
-}
onClick : m -> LinkProperty m 
onClick = 
  Events.onClick >> attribute


{-| href for Links.
-}
href : String -> LinkProperty m
href = 
  Html.Attributes.href >> attribute


{-| Link.
-}
link : List (LinkProperty m) -> List (Html m) -> Html m
link styles contents =
  Options.styled a 
    (cs "mdl-navigation__link" 
     :: attribute (Html.Attributes.attribute "tabindex" "1")
     :: styles) 
    contents


{-| Header row. 
-}
row : List (Options.Property c m) -> List (Html m) -> Html m
row styles = 
  Options.div (cs "mdl-layout__header-row" :: styles) 


-- MAIN VIEWS



{-| Mode for the header.
- A `Standard` header casts shadow, is permanently affixed to the top of the screen.
- A `Seamed` header does not cast shadow, is permanently affixed to the top of the
  screen.
- A `Scroll`'ing header scrolls with contents.
- A `Waterfall` header drops either the top (argument True) or bottom (argument False) 
header-row when content scrolls. 
-}
type Mode
  = Standard
  | Seamed
  | Scrolling
  | Waterfall Bool


isWaterfall : Mode -> Bool
isWaterfall mode = 
  case mode of 
    Waterfall _ -> True
    _ -> False


toList : Maybe a -> List a
toList x = 
  case x of 
    Nothing -> []
    Just y -> [y]


type Direction = 
  Left | Right




tabsView : 
  (Msg -> m) -> Config m -> Model -> (List (Html m), List (Style m)) -> Html m
tabsView lift config model (tabs, tabStyles) =
  let 
    chevron direction offset =
      let 
        dir = 
          case direction of 
            Left -> "left"
            Right -> "right"
      in
        styled div
          [ cs "mdl-layout__tab-bar-button"
          , cs ("mdl-layout__tab-bar-" ++ dir ++ "-button")
          , cs "is-active" 
              `when` 
                ( (direction == Left && model.tabScrollState.canScrollLeft) ||
                  (direction == Right && model.tabScrollState.canScrollRight) )
          , Options.many tabStyles
          , css "display" "inline-block" `when` not config.fixedTabs
              {- Upstream sets `display: none` when under header threshold
              (1024px) in v1.1.3, but removed that in master (must be a bug:
              you want the chevrons to stick around if the tabs do). We're
              impatient and fix it here.
              -}
          ]
          [ Icon.view ("chevron_" ++ dir)
              [ Icon.size24
              , Html.Attributes.attribute 
                  "onclick" 
                  ("document.getElementsByClassName('mdl-layout__tab-bar')[0].scrollLeft += " ++ toString offset)
                |> attribute
              ]
          ]
    in
      Options.div
        [ cs "mdl-layout__tab-bar-container" ]
        [ chevron Left -100
        , Options.div
            [ cs "mdl-layout__tab-bar" 
            , css "position" "relative" -- Workaround for debois/elm-dom#4. 
            , css "scroll-behavior" "smooth"
            , if config.rippleTabs then 
                Options.many 
                  [ cs "mdl-js-ripple-effect"
                  , cs "mds-js-ripple-effect--ignore-events"
                  ]
              else
                nop
            , if config.mode == Standard then cs "is-casting-shadow" else nop
            , Options.many tabStyles
            , attribute <| 
                on "scroll" 
                  (DOM.target 
                     (Decoder.object3 
                        (\scrollWidth clientWidth scrollLeft -> 
                            { canScrollLeft = scrollLeft > 0
                            , canScrollRight = scrollWidth - clientWidth > scrollLeft + 1
                            , width = Just scrollWidth
                            } |> ScrollTab |> lift)
                        ("scrollWidth" := Decoder.float)
                        ("clientWidth" := Decoder.float)
                        ("scrollLeft"  := Decoder.float)))
            ]
            (tabs |> List.indexedMap (\tabIndex tab ->
              filter a
                [ classList
                    [ ("mdl-layout__tab", True)
                    , ("is-active", tabIndex == config.selectedTab)
                    ]
                , config.onSelectTab 
                    |> Maybe.map ((|>) tabIndex)
                    |> Maybe.withDefault Helpers.noAttr
                ]
                [ Just tab
                , if config.rippleTabs then
                    Dict.get tabIndex model.ripples 
                      |> Maybe.withDefault Ripple.model
                      |> Ripple.view [ class "mdl-layout__tab-ripple-container" ]
                      |> App.map (Ripple tabIndex >> lift)
                      |> Just
                  else
                    Nothing
                ]
             ))
        , chevron Right 100
        ]


headerView 
  : (Msg -> m) -> Config m -> Model 
 -> (Maybe (Html m), List (Html m), Maybe (Html m)) 
 ->  Html m
headerView lift config model (drawerButton, rows, tabs) =
  let 
    mode =
      case config.mode of
        Standard  -> nop
        Scrolling -> cs "mdl-layout__header--scroll"
        Seamed    -> cs "mdl-layout__header--seamed"
        Waterfall True -> cs "mdl-layout__header--waterfall mdl-layout__header--waterfall-hide-top"
        Waterfall False -> cs "mdl-layout__header--waterfall"
  in
    Options.styled Html.header
      [ cs "mdl-layout__header"
      , cs "is-casting-shadow" `when` 
           (config.mode == Standard || 
             (isWaterfall config.mode && model.isCompact))
      , cs "is-animating" `when` model.isAnimating
      , cs "is-compact" `when` model.isCompact
      , mode
      , cs "mdl-layout__header--transparent" `when` config.transparentHeader
      , Options.attribute <|
          Events.onClick 
            (TransitionHeader { toCompact=False, fixedHeader=config.fixedHeader }
              |> lift)
      , Options.attribute <| 
          Events.on "transitionend" (Decoder.succeed <| lift TransitionEnd)
      ]
      (List.concatMap (\x -> x)
         [ toList drawerButton
         , rows 
         , toList tabs
         ]
      )


onKeypressFilterSpaceAndEnter : Html.Attribute x
onKeypressFilterSpaceAndEnter = """
  (function (evt) {
     if (evt && evt.type === "keydown" && (evt.keyCode === 32 || evt.keyCode === 13)) {
       evt.preventDefault();
     }
   })(window.event);
  """
    |> Html.Attributes.attribute "onkeypress"



drawerButton : (Msg -> m) -> Bool -> Html m
drawerButton lift isVisible =
  div 
    [ --onKeypressFilterSpaceAndEnter
    ]
    [
      div
        [ classList 
            [ ("mdl-layout__drawer-button", True)
            ]
        , Html.Attributes.attribute 
            "aria-expanded" 
            (if isVisible then "true" else "false")
        , tabindex 1
        , Events.onClick (lift ToggleDrawer)
        , Events.onWithOptions 
            "keydown"
            { stopPropagation = False
            , preventDefault = False --  True
              {- Should stop propagation exclusively on ENTER, but elm
              currently require me to decide on options before the keycode
              value is available. -} 
            }
            (Decoder.map 
              (lift << \key -> case key of 
                  32 {- SPACE -} -> ToggleDrawer
                  13 {- ENTER -} -> ToggleDrawer
                  _ -> NOP)
              Events.keyCode)
        ]
        [ Icon.i "menu" ]
      ]


obfuscator : (Msg -> m) -> Bool -> Html m
obfuscator lift isVisible =
  div
    [ classList
        [ ("mdl-layout__obfuscator", True)
        , ("is-visible", isVisible)
        ]
    , Events.onClick (lift ToggleDrawer)
    ]
    []


drawerView : (Msg -> m) -> Bool -> List (Html m) -> Html m
drawerView lift isVisible elems =
  div
    [ classList 
        [ ("mdl-layout__drawer", True) 
        , ("is-visible", isVisible)
        ]
    , Html.Attributes.attribute 
        "aria-hidden" 
        (if isVisible then "false" else "true")
    ] 
    elems


{-| Content of the layout only (contents of main pane is set elsewhere). Every
part is optional; if you supply an empty list for either, the sub-component is 
omitted. 

The `header` and `drawer` contains the contents of the header rows and drawer,
respectively. Use `row`, `spacer`, `title`, `nav`, and `link`, as well as
regular Html to construct these. The `tabs` contains
the title of each tab.
-}
type alias Contents m =
  { header : List (Html m)
  , drawer : List (Html m)
  , tabs : (List (Html m), List (Style m))
  , main : List (Html m)
  }


{-| Main layout view.
-}
view : (Msg -> m) -> Model -> List (Property m) -> Contents m -> Html m
view lift model options { drawer, header, tabs, main } =
  let
    summary = 
      Options.collect defaultConfig options

    config = 
      summary.config 

    (contentDrawerButton, headerDrawerButton) =
      case (drawer, header, config.fixedHeader) of
        (_ :: _, _ :: _, True) ->
          -- Drawer with fixedHeader: Add the button to the header
           (Nothing, Just <| drawerButton lift drawerIsVisible)

        (_ :: _, _, _) ->
          -- Drawer, no or non-fixed header: Add the button before contents.
           (Just <| drawerButton lift drawerIsVisible, Nothing)

        _ ->
          -- No drawer: no button.
           (Nothing, Nothing)

    hasTabs = 
      not (List.isEmpty (fst tabs))

    hasHeader = 
      hasTabs || (not (List.isEmpty header))

    hasDrawer = 
      drawer /= [] 

    drawerIsFixed = 
      config.fixedDrawer && not model.isSmallScreen

    drawerIsVisible = 
      model.isDrawerOpen && not drawerIsFixed

    tabsElems = 
      if not hasTabs then
        Nothing
      else 
        Just (tabsView lift config model tabs)
  in
  div
    [ classList
        [ ("mdl-layout__container", True)
        , ("has-scrolling-header", config.mode == Scrolling)
        ]
    ]
    [ filter (Keyed.node "div") 
        ([ Just <| classList
            [ ("mdl-layout ", True)
            , ("is-upgraded", True)
            , ("is-small-screen", model.isSmallScreen)
            , ("has-drawer", hasDrawer)
            , ("has-tabs", hasTabs)
            , ("mdl-js-layout", True)
            , ("mdl-layout--fixed-drawer", config.fixedDrawer && hasDrawer)
            , ("mdl-layout--fixed-header", config.fixedHeader && hasHeader)
            , ("mdl-layout--fixed-tabs", config.fixedTabs && hasTabs)
            ]
        {- MDL has code to close drawer on ESC, but it seems to be
           non-operational. We fix it here. Elm 0.17 doesn't give us a way to
           catch global keyboard events, but we can reasonably assume something inside
           mdl-layout__container is focused. 
        -} 
        , if drawerIsVisible then
            on "keydown" 
               (Decoder.map 
                 (lift << \key -> if key == 27 then ToggleDrawer else NOP) 
                 Events.keyCode)
            |> Just
          else
            Nothing
        ] |> List.filterMap identity)
        [ if hasHeader then
            headerView lift config model (headerDrawerButton, header, tabsElems)
              |> (,) "elm-mdl-header" |> Just
          else
            Nothing
        , if not hasDrawer then Nothing else Just ("elm-mdl-drawer", drawerView lift drawerIsVisible drawer)
        , if not hasDrawer then Nothing else Just ("elm-mdl-obfuscator", obfuscator lift drawerIsVisible)
        , contentDrawerButton |> Maybe.map ((,) "elm-drawer-button")
        , Options.styled main'
            [ cs "mdl-layout__content" 
            , css "overflow-y" "visible" `when` (config.mode == Scrolling && config.fixedHeader)
            , css "overflow-x" "visible" `when` (config.mode == Scrolling && config.fixedHeader)
            , css "overflow" "visible"   `when` (config.mode == Scrolling && config.fixedHeader)
              {- Above three lines fixes upstream bug #4180. -}
            , (on "scroll" >> attribute)
                 (Decoder.map 
                   (ScrollPane config.fixedHeader >> lift) 
                   (DOM.target DOM.scrollTop))
               `when` isWaterfall config.mode 
            ]
            main
          |> (,) (toString config.selectedTab) |> Just
        ]
    ]


type alias Container c =
  { c | layout : Model }


{-| Component render. Refer to `demo/Demo.elm` on github for an example use. 
Excerpt:

    Layout.render Mdl model.mdl
      [ Layout.selectedTab model.selectedTab
      , Layout.onSelectTab SelectTab
      , Layout.fixedHeader
      ]
      { header = myHeader
      , drawer = myDrawer
      , tabs = (tabTitles, [])
      , main = [ MyComponent.view model ]
      }
-}
render 
  : (Parts.Msg (Container b) c -> c)
 -> Container b
 -> List (Property c) 
 -> Contents c 
 -> Html c
render =
  Parts.create1
    view update' .layout (\x c -> { c | layout = x }) 


pack : (Parts.Msg (Container b) m -> m) -> Msg -> m
pack fwd = 
  Parts.pack1 
    update' .layout (\x c -> { c | layout = x }) fwd

{-| Component subscriptions (type compatible with render). Either this or 
`subscriptions` must be connected for the Layout to be responsive under
viewport size changes. 
-}
subs : (Parts.Msg (Container b) c -> c) -> Container b -> Sub c
subs lift = 
  .layout >> subscriptions >> Sub.map (pack lift)


{-| Component subscription initialiser. Either this or 
`init` must be connected for the Layout to be responsive under
viewport size changes. Example use: 
-}
sub0 : (Parts.Msg (Container b) c -> c) -> Cmd c
sub0 lift = 
  snd init |> Cmd.map (pack lift)


{-| Toggle drawer. 

This function is for use with parts typing. For plain TEA, simply issue 
an update for the exposed Msg `ToggleDrawer`. 
-}
toggleDrawer : (Parts.Msg (Container b) c -> c) -> c
toggleDrawer lift = 
  (pack lift) ToggleDrawer 


{-| Set tabsWidth

This function is for use with parts typing. For plain TEA, simply set the
`tabsWidth` field in Model. 
-}
setTabsWidth : Int -> Container b -> Container b
setTabsWidth w container = 
  { container 
  | layout = setTabsWidth' w container.layout
  }

<|MERGE_RESOLUTION|>--- conflicted
+++ resolved
@@ -474,16 +474,9 @@
 
 {-| Container for links.
 -}
-<<<<<<< HEAD
 navigation : List (Style m) -> List (Html m) -> Html m
 navigation styles =
   Options.styled nav (cs "mdl-navigation" :: styles) 
-=======
-navigation : List (Options.Property c m) -> List (Html m) -> Html m
-navigation styles contents =
-  nav [class "mdl-navigation"] contents
->>>>>>> 66460de5
-
 
 type LinkProp = LinkProp
 
